import EventEmitter from '../../lib/safe-event-emitter';
import type Membrane from '../../lib/Membrane';
import type SimpleElementView from '../../views/SimpleElementView';
import kefirCast from 'kefir-cast';
import Kefir, { type Observable } from 'kefir';
import ContentPanelView from '../content-panel-view';
import type MessageView from './message-view';
import type { Driver, ThreadViewDriver } from '../../driver-interfaces/driver';
import type CustomMessageView from '../../views/conversations/custom-message-view';
import type { ButtonDescriptor, Contact } from '../../../inboxsdk';
import type TypedEventEmitter from 'typed-emitter';
import { type ContentPanelDescriptor } from '../../driver-common/sidebar/ContentPanelViewDriver';
import { Descriptor } from '../../../types/descriptor';

export type ThreadViewEvents = {
  destroy(): void;
  contactHover(data: {
    messageView: MessageView;
    contact: Contact;
    threadView: ThreadView;
  }): void;
};

class ThreadView extends (EventEmitter as new () => TypedEventEmitter<ThreadViewEvents>) {
  #threadViewImplementation: ThreadViewDriver;
  #appId: string;
  #driver: Driver;
  #membrane: Membrane;
  destroyed = false;

  constructor(
    threadViewImplementation: ThreadViewDriver,
    appId: string,
    driver: Driver,
    membrane: Membrane,
  ) {
    super();
    this.#threadViewImplementation = threadViewImplementation;
    this.#appId = appId;
    this.#driver = driver;
    this.#membrane = membrane;

    this.#bindToStreamEvents();
  }

  addSidebarContentPanel(
    descriptor: Descriptor<ContentPanelDescriptor>,
  ): ContentPanelView {
    const descriptorPropertyStream: Observable<
      ContentPanelDescriptor,
      unknown
    > = kefirCast(Kefir, descriptor).toProperty();
    this.#driver
      .getLogger()
      .eventSdkPassive('threadView.addSidebarContentPanel');
    const contentPanelImplementation =
      this.#threadViewImplementation.addSidebarContentPanel(
        descriptorPropertyStream,
      );

    if (contentPanelImplementation) {
      return new ContentPanelView(contentPanelImplementation);
    }

    return null!;
  }

  addNoticeBar(): SimpleElementView {
    return this.#threadViewImplementation.addNoticeBar();
  }

  /**
   * @alpha
   * @internal
   */
  registerHiddenCustomMessageNoticeProvider(
    provider: (
      numberCustomMessagesHidden: number,
      numberNativeMessagesHidden: number | null | undefined,
      unmountPromise: Promise<void>,
    ) => HTMLElement,
  ) {
    return this.#threadViewImplementation.registerHiddenCustomMessageNoticeProvider(
      provider,
    );
  }

  /**
   * @alpha
   * @internal
   */
  addCustomMessage(descriptor: Record<string, any>): CustomMessageView {
    const descriptorPropertyStream = kefirCast(Kefir, descriptor).toProperty();
    this.#driver.getLogger().eventSdkPassive('threadView.addCustomMessage');
    return this.#threadViewImplementation.addCustomMessage(
      descriptorPropertyStream,
    );
  }

  /**
   * @returns {MessageView[]} of all the loaded MessageView objects currently in the thread. @see MessageView for more information on what "loaded" means. Note that more messages may load into the thread later! If it's important to get future messages, use {@link Conversations#registerMessageViewHandler} instead.
   */
  getMessageViews(): Array<MessageView> {
    const threadViewImplementation = this.#threadViewImplementation;
    const membrane = this.#membrane;
    return threadViewImplementation
      .getMessageViewDrivers()
      .filter((messageViewDriver) => messageViewDriver.isLoaded())
      .map((messageViewDriver) => membrane.get(messageViewDriver));
  }

  getMessageViewsAll(): Array<MessageView> {
    const threadViewImplementation = this.#threadViewImplementation;
    const membrane = this.#membrane;

    return threadViewImplementation
      .getMessageViewDrivers()
      .map((messageViewDriver) => membrane.get(messageViewDriver));
  }

  getSubject(): string {
    return this.#threadViewImplementation.getSubject();
  }

  /**
   * @deprecated
   */
  getThreadID(): string {
    this.#driver
      .getLogger()
      .deprecationWarning(
        'threadView.getThreadID',
        'threadView.getThreadIDAsync',
      );
    return this.#threadViewImplementation.getThreadID();
  }

  getThreadIDAsync(): Promise<string> {
    return this.#threadViewImplementation.getThreadIDAsync();
  }

  addLabel(): SimpleElementView {
    return this.#threadViewImplementation.addLabel();
  }

  #bindToStreamEvents() {
    this.#threadViewImplementation.getEventStream().onEnd(() => {
      this.destroyed = true;
      this.emit('destroy');
      this.removeAllListeners();
    });
    this.#threadViewImplementation
      .getEventStream()
      .filter(function (event) {
        return event.type !== 'internal' && event.eventName === 'contactHover';
      })
      .onValue((event) => {
        const membrane = this.#membrane;
        this.emit(event.eventName, {
          contactType: event.contactType,
          messageView: membrane.get(event.messageViewDriver),
          contact: event.contact,
          threadView: this,
        });
      });
  }

<<<<<<< HEAD
  addSubjectButton(buttonDescriptor: Descriptor<ButtonDescriptor>) {
    return this.#threadViewImplementation.addSubjectButton(
      buttonDescriptor,
    );
  }

  addFooterButton(buttonDescriptor: Descriptor<ButtonDescriptor>) {
    return this.#threadViewImplementation.addFooterButton(
      buttonDescriptor,
    );
=======
  /**
   * @internal
   */
  addSubjectButton(buttonDescriptor: ButtonDescriptor) {
    return this.#threadViewImplementation.addSubjectButton(buttonDescriptor);
>>>>>>> 2b1b31e7
  }
}

export default ThreadView;<|MERGE_RESOLUTION|>--- conflicted
+++ resolved
@@ -165,24 +165,18 @@
       });
   }
 
-<<<<<<< HEAD
-  addSubjectButton(buttonDescriptor: Descriptor<ButtonDescriptor>) {
-    return this.#threadViewImplementation.addSubjectButton(
-      buttonDescriptor,
-    );
-  }
-
-  addFooterButton(buttonDescriptor: Descriptor<ButtonDescriptor>) {
-    return this.#threadViewImplementation.addFooterButton(
-      buttonDescriptor,
-    );
-=======
   /**
    * @internal
    */
   addSubjectButton(buttonDescriptor: ButtonDescriptor) {
     return this.#threadViewImplementation.addSubjectButton(buttonDescriptor);
->>>>>>> 2b1b31e7
+  }
+
+  /**
+   * @internal
+   */
+  addFooterButton(buttonDescriptor: ButtonDescriptor) {
+    return this.#threadViewImplementation.addFooterButton(buttonDescriptor);
   }
 }
 
