--- conflicted
+++ resolved
@@ -1430,18 +1430,11 @@
   position: relative;
 }
 
-<<<<<<< HEAD
-=======
-.inboxsdk__resultsSection .at > * {
-  display: inline-block;
-}
-
 .inboxsdk__thread_row_label {
   flex-shrink: 0;
   align-self: center;
 }
 
->>>>>>> 0ef1284a
 .inboxsdk__resultsSection_label_icon {
   height: 11px;
   width: 11px;
