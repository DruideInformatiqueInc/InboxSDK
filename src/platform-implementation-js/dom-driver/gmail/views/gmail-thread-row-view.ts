--- conflicted
+++ resolved
@@ -26,11 +26,8 @@
   LabelDescriptor,
   ThreadDateDescriptor,
 } from '../../../../inboxsdk';
-<<<<<<< HEAD
 import { querySelectorOrWarn } from '../../../lib/dom/querySelectorOrWarn';
-=======
 import { assert } from '../../../../common/assert';
->>>>>>> d470de44
 
 type LabelMod = {
   gmailLabelView: Record<string, any>;
@@ -320,7 +317,6 @@
     this._userView = userView;
   }
 
-<<<<<<< HEAD
   #getCounts(): Counts {
     if (this.#counts) {
       return this.#counts;
@@ -331,7 +327,7 @@
      */
     const recipientsElement = querySelectorOrWarn<HTMLElement>(
       this._elements[0],
-      'td div.yW'
+      'td div.yW',
     );
 
     if (!recipientsElement) {
@@ -339,26 +335,6 @@
         messageCount: 0,
         draftCount: 0,
       });
-=======
-  getCounts(): Counts {
-    let counts = this._counts;
-
-    if (!counts) {
-      const recipientsElement = querySelector(this._elements[0], 'td div.yW');
-
-      const draftCount = recipientsElement.querySelectorAll('.boq').length;
-      const messageCountMatch = recipientsElement.querySelector('.bx0');
-      const messageCount =
-        messageCountMatch && messageCountMatch.innerHTML
-          ? +messageCountMatch.innerHTML
-          : draftCount
-          ? 0
-          : 1;
-      counts = this._counts = {
-        messageCount,
-        draftCount,
-      };
->>>>>>> d470de44
     }
 
     const draftCount = recipientsElement.querySelectorAll('.boq').length;
