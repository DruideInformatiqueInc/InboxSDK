import includes from 'lodash/includes';
import last from 'lodash/last';
import once from 'lodash/once';
import * as Kefir from 'kefir';
import kefirStopper from 'kefir-stopper';
import kefirBus from 'kefir-bus';
import type { Bus } from 'kefir-bus';
import { parse } from 'querystring';
import asap from 'asap';
import makeElementChildStream from '../../../../lib/dom/make-element-child-stream';
import makeElementViewStream from '../../../../lib/dom/make-element-view-stream';
import makeMutationObserverChunkedStream from '../../../../lib/dom/make-mutation-observer-chunked-stream';
import getInsertBeforeElement from '../../../../lib/dom/get-insert-before-element';
import type { RouteViewDriver } from '../../../../driver-interfaces/route-view-driver';
import GmailRowListView from '../gmail-row-list-view';
import GmailThreadView from '../gmail-thread-view';
import GmailCollapsibleSectionView from '../gmail-collapsible-section-view';
import GmailElementGetter from '../../gmail-element-getter';
import { simulateClick } from '../../../../lib/dom/simulate-mouse-event';
import type GmailDriver from '../../gmail-driver';
import type GmailRouteProcessor from '../gmail-route-view/gmail-route-processor';
import PageParserTree from 'page-parser-tree';
import { makePageParser } from './page-parser';
import toItemWithLifetimeStream from '../../../../lib/toItemWithLifetimeStream';
import waitFor from '../../../../lib/wait-for';
import { SelectorError } from '../../../../lib/dom/querySelectorOrFail';
import isStreakAppId from '../../../../lib/isStreakAppId';
import { extractDocumentHtmlAndCss } from '../../../../../common/extractDocumentHtmlAndCss';

class GmailRouteView {
  _type: string;
  _hash: string;
  _name: string;
  _paramsArray: string[];
  _customRouteID: string | null | undefined;
  _stopper = kefirStopper();
  _rowListViews: GmailRowListView[];
  _gmailRouteProcessor: GmailRouteProcessor;
  _driver: GmailDriver;
  _eventStream: Bus<any, unknown>;
  _customViewElement: HTMLElement | null | undefined;
  _threadView: GmailThreadView | null | undefined;
  _hasAddedCollapsibleSection: boolean;
  _cachedRouteData: Record<string, any>;
  #page: PageParserTree;
  #destroyed = false;

  constructor(
    { urlObject, type, routeID, cachedRouteData }: Record<string, any>,
    gmailRouteProcessor: GmailRouteProcessor,
    driver: GmailDriver,
  ) {
    // Check we implement interface
    this as RouteViewDriver;
    this._type = type;
    this._hash = urlObject.hash;
    this._name = urlObject.name;
    this._paramsArray = urlObject.params;
    this._customRouteID = routeID;
    this._cachedRouteData = cachedRouteData;
    this._stopper = kefirStopper();
    this._rowListViews = [];
    this._gmailRouteProcessor = gmailRouteProcessor;
    this._driver = driver;
    this._eventStream = kefirBus();
    this._hasAddedCollapsibleSection = false;
    this.#page = makePageParser(document.body, driver.getLogger());

    if (this._type === 'CUSTOM') {
      this._setupCustomViewElement();

      driver
        .getStopper()
        .takeUntilBy(this._stopper.delay(0))
        .onValue(() => {
          driver.showNativeRouteView();
          window.location.hash = '#inbox';
        });
    } else if (includes(['NATIVE', 'CUSTOM_LIST'], this._type)) {
      this._setupSubViews();
    }

    if (this._type === 'CUSTOM_LIST') {
      Kefir.later(500, undefined)
        .takeUntilBy(this._stopper)
        .onValue(async () => {
          await this.#waitForMainElementSafe();

          var last = driver.getLastCustomThreadListActivity();

          if (
            !last ||
            last.customRouteID !== this._customRouteID ||
            Date.now() - (last.timestamp as unknown as number) > 5000
          ) {
            this.refresh();
          }
        });
    }
  }

  destroy() {
    this.#destroyed = true;

    this._stopper.destroy();

    this._eventStream.end();
    this.#page.dump();

    if (this._customViewElement) {
      this._customViewElement.remove();
    }

    var rowListViews = this._rowListViews;
    this._rowListViews = [];
    rowListViews.forEach((view) => {
      view.destroy();
    });

    if (this._threadView) {
      this._threadView.destroy();

      this._threadView = null;
    }
  }

  getHash(): string {
    return this._hash;
  }

  getEventStream() {
    return this._eventStream;
  }

  getStopper() {
    return this._stopper;
  }

  getCustomViewElement(): HTMLElement | null | undefined {
    return this._customViewElement;
  }

  getRowListViews(): GmailRowListView[] {
    return this._rowListViews;
  }

  getThreadView(): GmailThreadView | null | undefined {
    return this._threadView;
  }

  getType(): string {
    if (this._type === 'OTHER_APP_CUSTOM') {
      return 'CUSTOM';
    } else {
      return this._type;
    }
  }

  isCustomRouteBelongingToApp(): boolean {
    return this._type === 'CUSTOM';
  }

  getParams: () => Record<string, string> = once(() => {
    let params: any;

    if (this._customRouteID) {
      params = this._getCustomParams();
    } else {
      params = this._getNativeParams();
      const routeID = this.getRouteID();

      if (routeID) {
        const routeIDParams = this._extractParamKeysFromRouteID(routeID);

        const routeParams: any = {};
        routeIDParams.forEach(function (param) {
          if (params[param]) {
            routeParams[param] = params[param];
          }
        });
        params = routeParams;
      }
    }

    return Object.freeze(params);
  });

  addCollapsibleSection(
    sectionDescriptorProperty: Kefir.Observable<
      Record<string, any> | null | undefined,
      unknown
    >,
    groupOrderHint: any,
  ): GmailCollapsibleSectionView {
    return this.#addCollapsibleSection(
      sectionDescriptorProperty,
      groupOrderHint,
      true,
    );
  }

  addSection(
    sectionDescriptorProperty: Kefir.Observable<
      Record<string, any> | null | undefined,
      unknown
    >,
    groupOrderHint: any,
  ): GmailCollapsibleSectionView {
    return this.#addCollapsibleSection(
      sectionDescriptorProperty,
      groupOrderHint,
      false,
    );
  }

  #addCollapsibleSection(
    collapsibleSectionDescriptorProperty: any,
    groupOrderHint: any,
    isCollapsible: boolean,
  ): GmailCollapsibleSectionView {
    this._hasAddedCollapsibleSection = true;
    var gmailResultsSectionView = new GmailCollapsibleSectionView(
      this._driver,
      groupOrderHint,
      this.getRouteID() === this._gmailRouteProcessor.NativeRouteIDs.SEARCH,
      isCollapsible,
    );

    Kefir.combine([
      this.#getSectionsContainer(),
      gmailResultsSectionView.getEventStream().filter((event) => {
        return event.type === 'update' && event.property === 'orderHint';
      }),
    ]).onValue(([sectionsContainer]) => {
      const children = sectionsContainer.children;
      const insertBeforeElement = getInsertBeforeElement(
        gmailResultsSectionView.getElement(),
        children,
        ['data-group-order-hint', 'data-order-hint'],
      );

      if (insertBeforeElement) {
        sectionsContainer.insertBefore(
          gmailResultsSectionView.getElement(),
          insertBeforeElement,
        );
      } else {
        sectionsContainer.appendChild(gmailResultsSectionView.getElement());
      }
    });
    gmailResultsSectionView.setCollapsibleSectionDescriptorProperty(
      collapsibleSectionDescriptorProperty,
    );
    return gmailResultsSectionView;
  }

  _setupCustomViewElement() {
    this._customViewElement = document.createElement('div');

    this._customViewElement.classList.add('inboxsdk__custom_view_element');

    this._monitorLeftNavHeight();

    this._setCustomViewElementHeight();
  }

  _monitorLeftNavHeight() {
    var leftNav = GmailElementGetter.getLeftNavHeightElement();

    if (!leftNav) {
      return;
    }

    makeMutationObserverChunkedStream(leftNav, {
      attributes: true,
      attributeFilter: ['style'],
    })
      .takeUntilBy(this._stopper)
      .onValue(() => {
        this._setCustomViewElementHeight();
      });
  }

  _setCustomViewElementHeight() {
    const leftNav = GmailElementGetter.getLeftNavHeightElement();
    const gtalkButtons = GmailElementGetter.getGtalkButtons();
    const customViewEl = this._customViewElement;
    if (!leftNav || !customViewEl) throw new Error('Should not happen');
    const contentSectionElement = GmailElementGetter.getContentSectionElement();
    const contentSectionElementBottomMargin = contentSectionElement
      ? parseInt(getComputedStyle(contentSectionElement).marginBottom, 10)
      : 0;
    customViewEl.style.height = `${
      parseInt(leftNav.style.height, 10) +
      (gtalkButtons ? gtalkButtons.offsetHeight : 0) -
      contentSectionElementBottomMargin
    }px`;
  }

  _setupSubViews() {
    asap(async () => {
      if (!this._eventStream) return;

      await this.#waitForMainElementSafe();

      this.#monitorRowListElements();
      this._setupContentAndSidebarView();
      this._setupScrollStream();
    });
  }

  async #waitForMainElementSafe() {
    try {
      // role=main attribute is not set while page in a loading state
      await waitFor(() => document.querySelector('[role=main]'), 15_000);
    } catch {
      this._driver.getLogger().error(new SelectorError('[role=main]'), {
        html: extractDocumentHtmlAndCss(),
      });
    }
  }

  #monitorRowListElements() {
    toItemWithLifetimeStream(this.#page.tree.getAllByTag('rowListElement'))
      .takeUntilBy(this._stopper)
      .onValue(({ el }) => {
        this._processRowListElement(el.getValue());
      });
  }

  _processRowListElement(rowListElement: HTMLElement) {
    var rootElement = rowListElement.parentElement;
    if (!rootElement) throw new Error('no rootElement');
    var gmailRowListView = new GmailRowListView(
      rootElement as any,
      this,
      this._driver,
    );

    this._rowListViews.push(gmailRowListView);

    this._eventStream.emit({
      eventName: 'newGmailRowListView',
      view: gmailRowListView,
    });
  }

  async _setupContentAndSidebarView() {
    let contentElement:
      | {
          threadContainerElement?: HTMLElement;
          previewPanelThreadContainerElement?: HTMLElement;
        }
      | 'destroyed'
      | null = null;

    try {
      // additionally to page loading state, gmail can render content asynchronously
      // wait until any of the content container elements appear in the DOM
      contentElement = await waitFor(() => {
        if (this.#destroyed) {
          return 'destroyed';
        }

        const threadContainerElement = this._getThreadContainerElement();

        if (threadContainerElement) {
          return { threadContainerElement };
        }

        const previewPanelThreadContainerElement =
          GmailElementGetter.getPreviewPaneThreadContainerElement();

        if (previewPanelThreadContainerElement) {
          return { previewPanelThreadContainerElement };
        }

        return null;
      }, 15_000);
    } catch {
      const error = new Error("Thread container element wasn't found");
      if (isStreakAppId(this._driver.getAppId())) {
        this._driver.getLogger().error(error, {
          html: extractDocumentHtmlAndCss(),
        });
      }

      throw error;
    }

    if (contentElement === 'destroyed' || this.#destroyed) {
      return;
    }

    if (contentElement?.threadContainerElement) {
      var gmailThreadView = new GmailThreadView(
        contentElement.threadContainerElement,
        this,
        this._driver,
      );
      this._threadView = gmailThreadView;

      this._eventStream.emit({
        eventName: 'newGmailThreadView',
        view: gmailThreadView,
      });
    } else if (contentElement?.previewPanelThreadContainerElement) {
      this._startMonitoringPreviewPaneForThread(
        contentElement.previewPanelThreadContainerElement,
      );
    } else {
      throw new Error(`Thread content element wasn't found`);
    }
  }

  _setupScrollStream() {
    const SCROLL_DEBOUNCE_MS = 100;
    const scrollContainer = GmailElementGetter.getScrollContainer();
    const { scrollTop: cachedScrollTop } = this._cachedRouteData;

    if (scrollContainer && this._hasAddedCollapsibleSection) {
      if (cachedScrollTop) {
        scrollContainer.scrollTop = cachedScrollTop;
      }

      Kefir.fromEvents<any, unknown>(scrollContainer, 'scroll')
        .throttle(SCROLL_DEBOUNCE_MS)
        .map((e) => e.target.scrollTop)
        .takeUntilBy(this._stopper)
        .onValue((scrollTop) => {
          this._cachedRouteData.scrollTop = scrollTop;
        });
    }
  }

  async _startMonitoringPreviewPaneForThread(
    threadContainerElement: HTMLElement,
  ) {
<<<<<<< HEAD
=======
    let threadContainerElement;

    const selector = 'table.Bs > tr';
    const selector_2023_11_16 = '.ao8:has(.a98.iY), .ao9:has(.apa)';

    try {
      threadContainerElement = await waitFor(() => {
        const threadContainerElement =
          previewPaneContainer.querySelector<HTMLElement>(selector);

        if (threadContainerElement) {
          return threadContainerElement;
        }

        return previewPaneContainer.querySelector<HTMLElement>(
          selector_2023_11_16,
        );
      }, 15_000);
    } catch {
      const selectorError = new SelectorError(
        `${selector}, ${selector_2023_11_16}`,
        {
          cause: new Error("Thread container for preview pane wasn't found"),
        },
      );
      if (isStreakAppId(this._driver.getAppId())) {
        this._driver.getLogger().error(selectorError, {
          html: extractDocumentHtmlAndCss(),
        });
      }

      throw selectorError;
    }

>>>>>>> 4203b1e7
    const elementStream = makeElementChildStream(threadContainerElement).filter(
      (event) =>
        !!event.el.querySelector('.if') ||
        !!event.el.querySelector('.PeIF1d') ||
        !!event.el.querySelector('.a98.iY') ||
        event.el.matches('.a98.iY'),
    );

    this._eventStream.plug(
      elementStream
        .flatMap(
          makeElementViewStream(
            (element) =>
              new (GmailThreadView as any)(element, this, this._driver, true),
          ),
        )
        .map((view) => {
          this._threadView = view;
          return {
            eventName: 'newGmailThreadView',
            view: view,
          };
        }),
    );
  }

  #getSectionsContainer(): Kefir.Observable<HTMLElement, never> {
    return toItemWithLifetimeStream(
      this.#page.tree.getAllByTag('rowListElementContainer'),
    )
      .takeUntilBy(this._stopper)
      .take(1)
      .map(({ el }) => {
        const main = el.getValue();
        let sectionsContainer = main.querySelector<HTMLElement>(
          '.inboxsdk__custom_sections',
        );

        if (!sectionsContainer) {
          sectionsContainer = document.createElement('div');
          sectionsContainer.classList.add('inboxsdk__custom_sections');
          main.insertBefore(sectionsContainer, main.firstChild);
        } else if (
          sectionsContainer.classList.contains('Wc') &&
          !this._isSearchRoute()
        ) {
          sectionsContainer.classList.remove('Wc');
        }
        return sectionsContainer;
      })
      .toProperty();
  }

  _getCustomParams(): Record<string, any> {
    var params: Record<string, any> = Object.create(null);
    if (!this._customRouteID)
      throw new Error(
        "Should not happen, can't get custom params for non-custom view",
      );

    this._customRouteID
      .split('/')
      .slice(1)
      .forEach((part, index) => {
        if (part[0] !== ':') {
          return;
        }

        part = part.substring(1);

        if (this._paramsArray[index]) {
          params[part] = this._paramsArray[index];
        }
      });

    return params;
  }

  _getNativeParams(): Record<string, any> {
    if (this._isSearchRoute()) {
      return this._getSearchRouteParams();
    } else if (this._isListRoute()) {
      return this._getListRouteParams();
    } else if (this._isThreadRoute()) {
      return this._getThreadRouteParams();
    } else if (this._isSettingsRoute()) {
      return this._getSettingsRouteParams();
    }

    return {};
  }

  _isSearchRoute(): boolean {
    return (
      this.getRouteID() === this._gmailRouteProcessor.NativeRouteIDs.SEARCH
    );
  }

  /* FEB 2023 */
  _isChatWelcomeRoute(): boolean {
    return this._hash === this._gmailRouteProcessor.NativeRouteIDs.CHAT_WELCOME;
  }

  _isChatDmRoute(): boolean {
    return (
      this._name === 'chat' &&
      this._paramsArray?.[0] === 'dm' &&
      !!this._paramsArray?.[1]
    );
  }

  _isSpacesWelcomeRoute(): boolean {
    return (
      this._hash === this._gmailRouteProcessor.NativeRouteIDs.SPACES_WELCOME
    );
  }

  _isSpaceRoute(): boolean {
    return (
      this._name === 'chat' &&
      this._paramsArray?.[0] === 'space' &&
      !!this._paramsArray?.[1]
    );
  }

  _isMeetRoute(): boolean {
    return this._hash === this._gmailRouteProcessor.NativeRouteIDs.MEET;
  }

  /* end FEB 2023 */
  getRouteType(): string {
    if (includes(['CUSTOM', 'OTHER_APP_CUSTOM'], this._type)) {
      return this._gmailRouteProcessor.RouteTypes.CUSTOM;
    } else if (this._isListRoute()) {
      return this._gmailRouteProcessor.RouteTypes.LIST;
    } else if (this._isThreadRoute()) {
      return this._gmailRouteProcessor.RouteTypes.THREAD;
    } else if (this._isSettingsRoute()) {
      return this._gmailRouteProcessor.RouteTypes.SETTINGS;
    } else if (this._isChatWelcomeRoute() || this._isChatDmRoute()) {
      return this._gmailRouteProcessor.RouteTypes.CHAT;
    } else if (this._isSpacesWelcomeRoute() || this._isSpaceRoute()) {
      return this._gmailRouteProcessor.RouteTypes.SPACE;
    } else if (this._isMeetRoute()) {
      return this._gmailRouteProcessor.RouteTypes.MEET;
    }

    return this._gmailRouteProcessor.RouteTypes.UNKNOWN;
  }

  _isThreadRoute(): boolean {
    return !!this._getThreadContainerElement();
  }

  _isListRoute(): boolean {
    return (
      (this._type === 'CUSTOM_LIST' ||
        this._gmailRouteProcessor.isListRouteName(this._name)) &&
      // this case is for when you're on a THREAD route, but the thread renders a list like our thread breaker does
      !this._isThreadRoute()
    );
  }

  _isSettingsRoute(): boolean {
    return this._gmailRouteProcessor.isSettingsRouteName(this._name);
  }

  _getSearchRouteParams(): Record<string, any> {
    return {
      query: this._paramsArray[0],
      includesDriveResults: this._name === 'apps',
      page: this._getPageParam(),
    };
  }

  _getListRouteParams(): Record<string, any> {
    var params: Record<string, any> = {
      page: this._getPageParam(),
    };

    if (
      this.getRouteID() === this._gmailRouteProcessor.NativeRouteIDs.LABEL &&
      this._paramsArray[0]
    ) {
      params.labelName = this._paramsArray[0];
    }

    return params;
  }

  _getThreadRouteParams(): Record<string, any> {
    if (this._paramsArray && this._paramsArray.length > 0) {
      const threadID = last(this._paramsArray);

      if (
        threadID &&
        (threadID.length === 16 || //for old hex style
          threadID[0] === '#') //new sync style thread id
      ) {
        return {
          threadID: threadID.replace('#', ''),
        };
      }
    }

    const threadContainerElement = this._getThreadContainerElement();

    let threadID;

    if (threadContainerElement) {
      try {
        threadID = this._driver
          .getPageCommunicator()
          .getCurrentThreadID(threadContainerElement);
      } catch (err) {
        // leave threadID null to be set below
      }
    }

    if (!threadID) {
      // Happens if gmonkey isn't available, like on a standalone thread page.
      threadID = parse(document.location.search, null!, null!).th || '';
    }

    return {
      threadID,
    };
  }

  _getSettingsRouteParams(): Record<string, any> {
    return {
      tabName: this._paramsArray[0],
    };
  }

  _getPageParam(): number {
    for (var ii = 1; ii < this._paramsArray.length; ii++) {
      if (this._paramsArray[ii].match(/p\d+/)) {
        return parseInt(this._paramsArray[ii].replace(/[a-zA-Z]/, ''), 10);
      }
    }

    return 1;
  }

  getRouteID(): string {
    if (this._customRouteID) {
      return this._customRouteID;
    } else if (this._isThreadRoute()) {
      return this._gmailRouteProcessor.NativeRouteIDs.THREAD;
    } else if (this._isChatWelcomeRoute()) {
      return this._gmailRouteProcessor.NativeRouteIDs.CHAT_WELCOME;
    } else if (this._isChatDmRoute()) {
      return this._gmailRouteProcessor.NativeRouteIDs.CHAT_DM;
    } else if (this._isSpacesWelcomeRoute()) {
      return this._gmailRouteProcessor.NativeRouteIDs.SPACES_WELCOME;
    } else if (this._isSpaceRoute()) {
      return this._gmailRouteProcessor.NativeRouteIDs.SPACE;
    } else {
      return this._gmailRouteProcessor.getRouteID(this._name)!;
    }
  }

  // Used to click gmail refresh button in thread lists
  refresh() {
    var el =
      GmailElementGetter.getToolbarElement().querySelector<HTMLElement>(
        'div.T-I.nu',
      );

    if (el) {
      var prevActive = document.activeElement as HTMLElement;
      var prevClassName = el.className;
      simulateClick(el);
      el.className = prevClassName; // remove the gmail focus class

      if (prevActive) {
        prevActive.focus();
      } else {
        el.blur();
      }
    }
  }

  /** @deprecated */
  setFullWidth() {
    // The setFullWidth method does not do anything in Gmail
  }

  _extractParamKeysFromRouteID(routeID: string): string[] {
    return routeID
      .split('/')
      .filter((part) => part[0] === ':')
      .map((part) => part.substring(1));
  }

  _getThreadContainerElement() {
    return GmailElementGetter.getThreadContainerElement();
  }
}

export default GmailRouteView;<|MERGE_RESOLUTION|>--- conflicted
+++ resolved
@@ -346,20 +346,20 @@
   }
 
   async _setupContentAndSidebarView() {
-    let contentElement:
+    let container:
       | {
           threadContainerElement?: HTMLElement;
-          previewPanelThreadContainerElement?: HTMLElement;
-        }
-      | 'destroyed'
+          previewPaneContainerElement?: HTMLElement;
+        }
+      | 'skip'
       | null = null;
 
     try {
       // additionally to page loading state, gmail can render content asynchronously
       // wait until any of the content container elements appear in the DOM
-      contentElement = await waitFor(() => {
+      container = await waitFor(() => {
         if (this.#destroyed) {
-          return 'destroyed';
+          return 'skip';
         }
 
         const threadContainerElement = this._getThreadContainerElement();
@@ -368,33 +368,43 @@
           return { threadContainerElement };
         }
 
-        const previewPanelThreadContainerElement =
-          GmailElementGetter.getPreviewPaneThreadContainerElement();
-
-        if (previewPanelThreadContainerElement) {
-          return { previewPanelThreadContainerElement };
+        const previewPaneContainerElement =
+          GmailElementGetter.getPreviewPaneContainerElement();
+
+        if (previewPaneContainerElement) {
+          return { previewPaneContainerElement };
         }
 
         return null;
       }, 15_000);
     } catch {
-      const error = new Error("Thread container element wasn't found");
-      if (isStreakAppId(this._driver.getAppId())) {
-        this._driver.getLogger().error(error, {
-          html: extractDocumentHtmlAndCss(),
-        });
-      }
-
-      throw error;
-    }
-
-    if (contentElement === 'destroyed' || this.#destroyed) {
+      // if user has reading pane disabled in Gmail settings, even preview pane container is not rendered
+      // so to avoid throwing and error in valid case, check if there are thread rows available, otherwise throw
+
+      const rowsAvailable =
+        this.#page.tree.getAllByTag('rowListElement').values().size > 0;
+
+      if (rowsAvailable) {
+        container = 'skip';
+      } else {
+        const error = new Error("Thread container element wasn't found");
+        if (isStreakAppId(this._driver.getAppId())) {
+          this._driver.getLogger().error(error, {
+            html: extractDocumentHtmlAndCss(),
+          });
+        }
+
+        throw error;
+      }
+    }
+
+    if (container === 'skip' || this.#destroyed) {
       return;
     }
 
-    if (contentElement?.threadContainerElement) {
+    if (container?.threadContainerElement) {
       var gmailThreadView = new GmailThreadView(
-        contentElement.threadContainerElement,
+        container.threadContainerElement,
         this,
         this._driver,
       );
@@ -404,12 +414,12 @@
         eventName: 'newGmailThreadView',
         view: gmailThreadView,
       });
-    } else if (contentElement?.previewPanelThreadContainerElement) {
+    } else if (container?.previewPaneContainerElement) {
       this._startMonitoringPreviewPaneForThread(
-        contentElement.previewPanelThreadContainerElement,
+        container.previewPaneContainerElement,
       );
     } else {
-      throw new Error(`Thread content element wasn't found`);
+      throw new Error(`Thread container element wasn't found`);
     }
   }
 
@@ -434,14 +444,12 @@
   }
 
   async _startMonitoringPreviewPaneForThread(
-    threadContainerElement: HTMLElement,
+    previewPaneContainer: HTMLElement,
   ) {
-<<<<<<< HEAD
-=======
     let threadContainerElement;
 
     const selector = 'table.Bs > tr';
-    const selector_2023_11_16 = '.ao8:has(.a98.iY), .ao9:has(.apa)';
+    const selector_2023_11_16 = '.ao8:has(.a98.iY)';
 
     try {
       threadContainerElement = await waitFor(() => {
@@ -472,7 +480,6 @@
       throw selectorError;
     }
 
->>>>>>> 4203b1e7
     const elementStream = makeElementChildStream(threadContainerElement).filter(
       (event) =>
         !!event.el.querySelector('.if') ||
