--- conflicted
+++ resolved
@@ -20,11 +20,9 @@
 
 	this._element = element;
 	this._element.classList.add('inboxsdk__compose');
-<<<<<<< HEAD
-
-=======
+
 	this._composeID = this._element.querySelector('input[name="composeid"]').value;
->>>>>>> 0d6945df
+
 	this._eventStream = new Bacon.Bus();
 
 	var self = this;
@@ -58,7 +56,6 @@
 		{name: '_isInlineReplyForm', destroy: true, set: true, defaultValue: false}
 	],
 
-<<<<<<< HEAD
 	ready: function(){
 		var self = this;
 
@@ -78,7 +75,8 @@
 
 	_setupConsistencyCheckers: function(){
 		require('./gmail-compose-view/ensure-link-chips-work')(this);
-=======
+	},
+
 	destroy: function() {
 		if (this._eventStream) {
 			this._eventStream.push({
@@ -87,7 +85,6 @@
 			this._eventStream.end();
 		}
 		ComposeWindowDriver.prototype.destroy.call(this);
->>>>>>> 0d6945df
 	},
 
 	insertBodyTextAtCursor: function(text){
