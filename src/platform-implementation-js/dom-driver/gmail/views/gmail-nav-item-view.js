--- conflicted
+++ resolved
@@ -85,10 +85,6 @@
 
   destroy() {
     this._element.remove();
-<<<<<<< HEAD
-
-=======
->>>>>>> 71ce5109
     if (this._accessoryViewController) this._accessoryViewController.destroy();
     if (this._eventStream) this._eventStream.end();
     if (this._expandoElement) this._expandoElement.remove();
@@ -103,8 +99,6 @@
     return this._eventStream;
   }
 
-<<<<<<< HEAD
-=======
   getNavItemDescriptor(): Object {
     return this._navItemDescriptor;
   }
@@ -117,34 +111,14 @@
     return this._orderHint;
   }
 
->>>>>>> 71ce5109
   getName(): string {
     return this._name;
   }
 
-<<<<<<< HEAD
-  getNavItemDescriptor(): Object {
-    return this._navItemDescriptor;
-  }
-
-  getOrderGroup(): number | string {
-    return this._orderGroup;
-  }
-
-  getOrderHint(): ?number {
-    return this._orderHint;
-  }
-
   isCollapsed(): boolean {
     return this._isCollapsed;
   }
 
-=======
-  isCollapsed(): boolean {
-    return this._isCollapsed;
-  }
-
->>>>>>> 71ce5109
   remove() {
     this.destroy();
   }
@@ -203,7 +177,6 @@
 
   _addNavItemElement(gmailNavItemView: GmailNavItemView) {
     const itemContainerElement = this._getItemContainerElement();
-<<<<<<< HEAD
 
     const insertBeforeElement = getInsertBeforeElement(
       gmailNavItemView.getElement(),
@@ -215,6 +188,11 @@
       insertBeforeElement
     );
 
+    // If the current nav-item is of type GROUPER and we are in Gmailv2, then any nested nav-items
+    // should be at the same indentation as the current nav-item. Somewhat confusingly, this._level
+    // is normally the indentationFactor for the nested children of the current nav-item, so we
+    // actually use this._level - 1 as the indentationFactor if we don't want to further indent the
+    // nested items (i.e. the current item is of type GROUPER and we're in Gmailv2).
     const indentationFactor =
       this._type === NAV_ITEM_TYPES.GROUPER ? this._level - 1 : this._level;
 
@@ -248,57 +226,6 @@
     });
   }
 
-=======
-
-    const insertBeforeElement = getInsertBeforeElement(
-      gmailNavItemView.getElement(),
-      itemContainerElement.children,
-      ['data-group-order-hint', 'data-order-hint', 'data-insertion-order-hint']
-    );
-    itemContainerElement.insertBefore(
-      gmailNavItemView.getElement(),
-      insertBeforeElement
-    );
-
-    // If the current nav-item is of type GROUPER and we are in Gmailv2, then any nested nav-items
-    // should be at the same indentation as the current nav-item. Somewhat confusingly, this._level
-    // is normally the indentationFactor for the nested children of the current nav-item, so we
-    // actually use this._level - 1 as the indentationFactor if we don't want to further indent the
-    // nested items (i.e. the current item is of type GROUPER and we're in Gmailv2).
-    const indentationFactor =
-      this._type === NAV_ITEM_TYPES.GROUPER ? this._level - 1 : this._level;
-
-    const element = gmailNavItemView.getElement();
-
-    querySelector(element, '.TN').style.marginLeft =
-      getLeftIndentationPaddingValue(this._driver) * indentationFactor + 'px';
-
-    this._setHeights();
-  }
-
-  _collapse() {
-    const expandoElement = this._expandoElement;
-    if (expandoElement) {
-      expandoElement.classList.remove('aih');
-      expandoElement.classList.add('aii');
-    } else if (this._type === NAV_ITEM_TYPES.GROUPER) {
-      const navItemElement = this._element.firstElementChild;
-      if (navItemElement) navItemElement.classList.remove('air');
-    }
-
-    if (this._itemContainerElement)
-      this._itemContainerElement.style.display = 'none';
-
-    this._isCollapsed = true;
-
-    this._setHeights();
-
-    this._eventStream.emit({
-      eventName: 'collapsed'
-    });
-  }
-
->>>>>>> 71ce5109
   _createAccessory(accessoryDescriptor: Object) {
     switch (accessoryDescriptor.type) {
       case 'CREATE':
@@ -311,29 +238,6 @@
         this._createDropdownButtonAccessory(accessoryDescriptor);
         break;
       case 'SETTINGS_BUTTON':
-<<<<<<< HEAD
-        this._createSettingsButtonAccessory(accessoryDescriptor);
-        break;
-    }
-
-    this._accessoryCreated = true;
-  }
-
-  _createCreateAccessory(accessoryDescriptor: Object) {
-    this._createPlusButtonAccessory(accessoryDescriptor);
-  }
-
-  _createDropdownButtonAccessory(accessoryDescriptor: Object) {
-    const buttonOptions = { ...accessoryDescriptor };
-    buttonOptions.buttonView = new MoreDropdownButtonView(buttonOptions);
-    buttonOptions.dropdownViewDriverClass = GmailDropdownView;
-    buttonOptions.dropdownPositionOptions = {
-      position: 'bottom',
-      hAlign: 'left',
-      vAlign: 'top'
-    };
-
-=======
         this._driver
           .getLogger()
           .deprecationWarning(
@@ -364,7 +268,6 @@
       vAlign: 'top'
     };
 
->>>>>>> 71ce5109
     const container = GmailElementGetter.getLeftNavContainerElement();
     if (!container) throw new Error('leftNavContainer not found');
 
@@ -514,41 +417,6 @@
     insertionPoint.appendChild(buttonOptions.buttonView.getElement());
   }
 
-<<<<<<< HEAD
-  _createSettingsButtonAccessory(accessoryDescriptor: Object) {
-    const buttonOptions = { ...accessoryDescriptor };
-    buttonOptions.buttonView = new LabelDropdownButtonView(buttonOptions);
-    buttonOptions.dropdownViewDriverClass = GmailDropdownView;
-    buttonOptions.dropdownPositionOptions = {
-      position: 'bottom',
-      hAlign: 'left',
-      vAlign: 'top'
-    };
-    buttonOptions.dropdownShowFunction = ({ dropdown }) => {
-      dropdown.el.style.marginLeft = '16px';
-      buttonOptions.onClick({ dropdown });
-    };
-
-    const accessoryViewController = new DropdownButtonViewController(
-      buttonOptions
-    );
-    this._accessoryViewController = accessoryViewController;
-
-    const innerElement = querySelector(this._element, '.TO');
-    innerElement.addEventListener('mouseenter', () =>
-      innerElement.classList.add('inboxsdk__navItem_hover')
-    );
-    innerElement.addEventListener('mouseleave', () =>
-      innerElement.classList.remove('inboxsdk__navItem_hover')
-    );
-
-    const insertionPoint = querySelector(this._element, '.TN');
-
-    insertionPoint.appendChild(buttonOptions.buttonView.getElement());
-
-    this._setupContextClickHandler(accessoryViewController);
-  }
-
   _expand() {
     const expandoElement = this._expandoElement;
     if (expandoElement) {
@@ -587,52 +455,11 @@
     );
   }
 
-=======
-  _expand() {
-    const expandoElement = this._expandoElement;
-    if (expandoElement) {
-      expandoElement.classList.add('aih');
-      expandoElement.classList.remove('aii');
-    } else if (this._type === NAV_ITEM_TYPES.GROUPER) {
-      const navItemElement = this._element.firstElementChild;
-      if (navItemElement) navItemElement.classList.add('air');
-    }
-
-    if (this._itemContainerElement)
-      this._itemContainerElement.style.display = '';
-
-    this._isCollapsed = false;
-
-    this._eventStream.emit({
-      eventName: 'expanded'
-    });
-
-    this._setHeights();
-  }
-
-  _getItemContainerElement(): HTMLElement {
-    let itemContainerElement = this._itemContainerElement;
-    if (!itemContainerElement) {
-      itemContainerElement = this._createItemContainerElement();
-      this._createExpando();
-    }
-
-    return itemContainerElement;
-  }
-
-  _isCollapsible() {
-    return (
-      Boolean(this._expandoElement) || this._type === NAV_ITEM_TYPES.GROUPER
-    );
-  }
-
->>>>>>> 71ce5109
   _isExpanded(): boolean {
     return this._expandoElement
       ? this._expandoElement.classList.contains('aih')
       : false;
   }
-<<<<<<< HEAD
 
   _makeEventMapper(
     eventName: string
@@ -676,32 +503,6 @@
       return;
     }
 
-=======
-
-  _makeEventMapper(
-    eventName: string
-  ): (domEvent: Object) => { eventName: string, domEvent: Object } {
-    return function(domEvent) {
-      domEvent.stopPropagation();
-      domEvent.preventDefault();
-
-      return {
-        eventName: eventName,
-        domEvent: domEvent
-      };
-    };
-  }
-
-  _setHighlight(value: boolean) {
-    if (
-      !this._element ||
-      this._type === NAV_ITEM_TYPES.LINK ||
-      this._type === NAV_ITEM_TYPES.MANAGE
-    ) {
-      return;
-    }
-
->>>>>>> 71ce5109
     if (value) {
       querySelector(this._element, '.TO').classList.add('NQ');
     } else {
@@ -789,7 +590,6 @@
       '<div class="G-asx T-I-J3 J-J5-Ji">&nbsp;</div>';
   }
 
-<<<<<<< HEAD
   _toggleCollapse() {
     if (!this._isCollapsible()) {
       this._isCollapsed = !this._isCollapsed;
@@ -855,69 +655,8 @@
         navItemDescriptor.iconPosition !== 'BEFORE_NAME'
       );
       return;
-=======
-  _setHeights() {
-    const toElement = querySelector(this._element, '.TO');
-
-    if (this._element.classList.contains('ain') && this._itemContainerElement) {
-      this._element.style.height = '';
-
-      const totalHeight = this._element.clientHeight;
-      const itemHeight = toElement.clientHeight;
-
-      this._element.style.height = itemHeight + 'px';
-      this._element.style.overflow = 'visible';
-      this._element.style.marginBottom = totalHeight - itemHeight + 'px';
-    } else {
-      this._element.style.height = '';
-      this._element.style.overflow = '';
-      this._element.style.marginBottom = '';
-    }
-  }
-
-  _toggleCollapse() {
-    if (!this._isCollapsible()) {
-      this._isCollapsed = !this._isCollapsed;
-      return;
-    }
-
-    if (this._isCollapsed) {
-      this._expand();
-    } else {
-      this._collapse();
-    }
-  }
-
-  _updateAccessory(accessory: Object) {
-    if (this._accessory === accessory) {
-      return;
-    }
-
-    if (this._accessoryViewController) {
-      this._accessoryViewController.destroy();
-      this._accessoryViewController = null;
-    }
-
-    if (accessory) {
-      this._createAccessory(accessory);
-    }
-
-    this._accessory = accessory;
-  }
-
-  _updateClickability(navItemDescriptor: Object) {
-    if (
-      navItemDescriptor.type === NAV_ITEM_TYPES.LINK ||
-      navItemDescriptor.type === NAV_ITEM_TYPES.MANAGE
-    ) {
-      this._element.classList.add('inboxsdk__navItem_nonClickable');
-    } else {
-      this._element.classList.remove('inboxsdk__navItem_nonClickable');
->>>>>>> 71ce5109
-    }
-  }
-
-<<<<<<< HEAD
+    }
+
     updateIcon(
       this._iconSettings,
       iconContainerElement,
@@ -929,55 +668,8 @@
     // Setting the border-color of the icon container element while in Gmailv2 will trigger an SDK
     // css rule that will render a circle of border-color if the icon container element has no
     // children i.e. if no iconUrl or iconClass is defined on navItemDescriptor.
-    if (
-      navItemDescriptor.backgroundColor ||
-      (navItemDescriptor.accessory &&
-        navItemDescriptor.accessory.buttonBackgroundColor)
-    ) {
-      const circleColor =
-        navItemDescriptor.backgroundColor ||
-        navItemDescriptor.accessory.buttonBackgroundColor;
-=======
-  _updateHighlight({ eventName }: { eventName: string }) {
-    switch (eventName) {
-      case 'mouseenter':
-        this._setHighlight(true);
-
-        break;
-      case 'mouseleave':
-        this._setHighlight(false);
-
-        break;
-    }
-  }
-
-  _updateIcon(navItemDescriptor: Object) {
-    const iconContainerElement = querySelector(this._element, '.qj');
-
-    // render custom icon
-    if (navItemDescriptor.iconElement) {
-      renderCustomIcon(
-        iconContainerElement,
-        navItemDescriptor.iconElement,
-        navItemDescriptor.iconPosition !== 'BEFORE_NAME'
-      );
-      return;
-    }
-
-    updateIcon(
-      this._iconSettings,
-      iconContainerElement,
-      navItemDescriptor.iconPosition !== 'BEFORE_NAME',
-      navItemDescriptor.iconClass,
-      navItemDescriptor.iconUrl
-    );
-
-    // Setting the border-color of the icon container element while in Gmailv2 will trigger an SDK
-    // css rule that will render a circle of border-color if the icon container element has no
-    // children i.e. if no iconUrl or iconClass is defined on navItemDescriptor.
     if (navItemDescriptor.backgroundColor) {
       const circleColor = navItemDescriptor.backgroundColor;
->>>>>>> 71ce5109
       iconContainerElement.style.borderColor = circleColor;
     }
   }
