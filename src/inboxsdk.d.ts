import { EventEmitter } from 'events';
import type * as Kefir from 'kefir';
import type TypedEmitter from 'typed-emitter';
import AppMenu from './platform-implementation-js/namespaces/app-menu';
import type {
  NavItemTypes,
  NavItemDescriptor,
} from './platform-implementation-js/dom-driver/gmail/views/gmail-nav-item-view';
import NavItemView from './platform-implementation-js/views/nav-item-view';
import type { Stopper } from 'kefir-stopper';
import type GmailRouteProcessor from './platform-implementation-js/dom-driver/gmail/views/gmail-route-view/gmail-route-processor';
import type GmailDriver from './platform-implementation-js/dom-driver/gmail/gmail-driver';
import type GmailRowListView from './platform-implementation-js/dom-driver/gmail/views/gmail-row-list-view';
import type { AppLogger } from './platform-implementation-js/lib/logger';
import type { IThreadRowView as ThreadRowView } from './platform-implementation-js/views/thread-row-view';
import TypedEventEmitter from 'typed-emitter';
import { MessageViewEvent } from './platform-implementation-js/views/conversations/message-view';
import type { ThreadViewEvents } from './platform-implementation-js/views/conversations/thread-view';
import type { ComposeViewEvent } from './platform-implementation-js/views/compose-view';
import type AttachmentCardView from './platform-implementation-js/views/conversations/attachment-card-view';
export * from './platform-implementation-js/dom-driver/gmail/views/gmail-nav-item-view';

export const LOADER_VERSION: string;
export interface LoadScriptOptions {
  // By default, the script is executed within a function, so that top-level
  // variables defined in it don't become global variables. Setting nowrap to
  // true disables this behavior.
  nowrap?: boolean;
  disableSourceMappingURL?: boolean;
  XMLHttpRequest?: typeof XMLHttpRequest;
}
export function loadScript(
  url: string,
  opts?: LoadScriptOptions
): Promise<void>;
export function load(
  version: number,
  appId: string,
  opts: any
): Promise<InboxSDK>;

// types

export interface InboxSDK {
  Conversations: Conversations;
  Compose: Compose;
  ButterBar: ButterBar;
  Lists: Lists;
  Logger: AppLogger;
  NavMenu: NavMenu;
  AppMenu: AppMenu;
  Router: Router;
  Widgets: Widgets;
  Toolbars: Toolbars;
  User: User;
  Keyboard: Keyboard;
  Search: Search;
  Global: Global;
}

export interface Global {
  addSidebarContentPanel(
    contentPanelDescriptor: ContentPanelDescriptor
  ): Promise<ContentPanelView | null>;
  addSupportItem(
    supportItemDescriptor: SupportItemDescriptor
  ): GmailSupportItemView;
}

export interface GmailSupportItemView {
  destroy(): void;
}

export interface SupportItemDescriptor {
  element: HTMLElement;
  onClick(): void;
}
export interface Conversations {
  registerThreadViewHandler(
    callback: (threadView: ThreadView) => void
  ): () => void;
  registerMessageViewHandler(
    callback: (messageView: MessageView) => void
  ): () => void;
}

export interface Compose {
  openDraftByMessageID(messageId: string): Promise<ComposeView>;
  openNewComposeView(): Promise<ComposeView>;
  registerComposeViewHandler(handler: (composeView: ComposeView) => void): void;
}

export interface ButterBar {
  showMessage(messageDescriptor: MessageDescriptor): { destroy: () => void };
  showLoading(messageDescriptor: LoadingMessageDescriptor): {
    destroy: () => void;
  };
  showError(messageDescriptor: MessageDescriptor): { destroy: () => void };
  showSaving(messageDescriptor: SavingMessageDescriptor): {
    resolve: () => void;
    reject: () => void;
    promise: Promise<any>;
  };
  hideMessage(messageKey: Record<string, any> | string): void;
  hideGmailMessage(): void;
}

// todo:
// export interface CreateAccessoryDescriptor {}
// export interface IconButtonAccessoryDescriptor {}
// export interface DropdownButtonAccessoryDescriptor {}

export { AppMenu };
export type { AppMenuItemView } from './platform-implementation-js/views/app-menu-item-view';
export type { AppMenuItemPanelDescriptor } from './platform-implementation-js/namespaces/app-menu';
export type { CollapsiblePanelView } from './platform-implementation-js/views/collapsible-panel-view';

export interface NativeNavItemView extends EventEmitter {
  addNavItem(descriptor: NavItemDescriptor): NavItemView;
  setCollapsed(collapseState: boolean): void;
  isCollapsed(): boolean;
}

export interface NavMenu {
  SENT_MAIL: NativeNavItemView;
  NavItemTypes: NavItemTypes;
  addNavItem(
    descriptor: NavItemDescriptor | Kefir.Observable<NavItemDescriptor, any>
  ): NavItemView;
}

export interface Router {
  createLink(routeID: string, params?: any): string;
  getCurrentRouteView(): RouteView;
  goto(routeID: string, params?: any): Promise<void>;
  handleAllRoutes(handler: (routeView: RouteView) => void): () => void;
  handleCustomRoute(
    routeID: string,
    handler: (customRouteView: CustomRouteView) => void
  ): () => void;
  handleCustomListRoute(
    routeID: string,
    handler: (offset: number, max: number) => void
  ): void;
  handleListRoute(
    routeID: string,
    handler: (listRouteView: ListRouteView) => void
  ): () => void;
  NativeRouteIDs: Record<NativeRouteIdTypes, string>;
  NativeListRouteIDs: Record<
    | 'ALL_MAIL'
    | 'ANY_LIST'
    | 'DRAFTS'
    | 'IMPORTANT'
    | 'INBOX'
    | 'LABEL'
    | 'SEARCH'
    | 'SEARCH'
    | 'SENT'
    | 'SPAM'
    | 'STARRED'
    | 'TRASH',
    string
  >;
  RouteTypes: Record<RouteTypes, string>;
}

type NativeRouteIdTypes =
  | 'INBOX'
  | 'ALL_MAIL'
  | 'SENT'
  | 'STARRED'
  | 'DRAFTS'
  | 'SNOOZED'
  | 'DONE'
  | 'REMINDERS'
  | 'LABEL'
  | 'TRASH'
  | 'SPAM'
  | 'IMPORTANT'
  | 'SEARCH'
  | 'THREAD'
  | 'CHATS'
  | 'CHAT'
  | 'CONTACTS'
  | 'CONTACT'
  | 'SETTINGS'
  | 'ANY_LIST';

type RouteTypes =
  | 'CHAT'
  | 'CUSTOM'
  | 'LIST'
  | 'SETTINGS'
  | 'THREAD'
  | 'UNKNOWN';

export interface Widgets {
  /** check whether mole view has light title bar as part of gmail new view / original view  */
  isMoleViewTitleBarLightColor(): boolean;
  showModalView(descriptor: ModalDescriptor): ModalView;
  showMoleView(descriptor: MoleDescriptor): MoleView;
  showDrawerView(descriptor: DrawerDescriptor): DrawerView;
  showTopMessageBarView(opts: { el: Element }): Element;
}

export interface Toolbars {
  addToolbarButtonForApp(
    descriptor:
      | AppToolbarButtonDescriptor
      | Kefir.Stream<AppToolbarButtonDescriptor, any>
  ): AppToolbarButtonView;
  registerThreadButton(descriptor: ToolbarButtonDescriptor): () => void;
  registerToolbarButtonForThreadView(
    descriptor: LegacyToolbarButtonDescriptor
  ): () => void;
  SectionNames: {
    INBOX_STATE: 'INBOX_STATE';
    METADATA_STATE: 'METADATA_STATE';
    OTHER: 'OTHER';
  };
}

export interface AppToolbarButtonDescriptor {
  title: string;
  titleClass?: string;
  iconUrl: string;
  iconClass?: string;
  onClick: (e: MouseEvent) => void;
  arrowColor?: string | null;
}

export type AppToolbarButtonView = {
  open(): void;
  close(): void;
  remove(): void;
} & TypedEmitter<{ destroy: () => void }>;

export interface Keyboard {
  createShortcutHandle(
    descriptor: KeyboardShortcutDescriptor
  ): KeyboardShortcutHandle;
}

export interface Search {
  registerSearchSuggestionsProvider(
    handler: (
      query: string
    ) =>
      | Array<AutocompleteSearchResult>
      | Promise<Array<AutocompleteSearchResult>>
  ): void;
  registerSearchQueryRewriter(rewriter: SearchQueryRewriter): void;
}

export interface Lists {
  registerThreadRowViewHandler(
    handler: (threadRowView: ThreadRowView) => void
  ): () => void;
  getSelectedThreadRowViews(): ThreadRowView[];
  registerThreadRowViewSelectionHandler(handler: () => void): () => void;
}

export interface User {
  /** @deprecated */
  getAccountSwitcherContactList(): Contact[];
  getEmailAddress(): string;
  getLanguage(): string;
  isConversationViewDisabled(): Promise<boolean>;
}

export {
  IThreadRowView as ThreadRowView,
  ImageDescriptor,
} from './platform-implementation-js/views/thread-row-view';

export interface ThreadDateDescriptor {
  text: string;
  tooltip?: string;
  textColor?: string;
}

export interface DraftLabelDescriptor {
  text: string;
  count?: string | number;
}

export interface LabelDescriptor {
  title?: string;
  titleHtml?: string;
  iconUrl?: string;
  iconClass?: string;
  iconHtml?: string;
  foregroundColor?: string;
  backgroundColor?: string;
  maxWidth?: string;
}

export interface ThreadRowAttachmentIconDescriptor {
  iconUrl?: string;
  iconClass?: string;
  tooltip?: string;
}

export { NavItemView };

export interface SectionView extends EventEmitter {
  remove(): void;
}

export interface CollapsibleSectionView extends SectionView {
  setCollapsed(value: boolean): void;
}

export class RouteView extends EventEmitter {
  constructor(
    options: any,
    gmailRouteProcessor: GmailRouteProcessor,
    driver: GmailDriver
  );
  destroy(): void;
  getEventStream(): Kefir.Observable<any, any>;
  getRouteID(): string | null;
  getRouteType(): string;
  getRowListViews(): GmailRowListView[];
  getParams(): { [key: string]: string };
  getStopper(): Stopper;
  isCustomRouteBelongingToApp(): boolean;
}

export interface ListRouteView extends RouteView {
  addCollapsibleSection(options: any): CollapsibleSectionView;
  addSection(options: any): SectionView;
  refresh(): void;
}

export interface CustomRouteView extends RouteView {
  getElement(): HTMLElement;
}

export interface CustomListDescriptor {
  hasMore?: boolean;
  threads: string | Array<ThreadDescriptor>;
  total?: number;
}

export interface ThreadDescriptor {
  gmailThreadId?: string;
  rfcMessageId?: string;
}

export interface ModalDescriptor {
  el: HTMLElement;
  chrome?: boolean;
  constrainTitleWidth?: boolean;
  showCloseButton?: boolean;
  title?: string;
  buttons?: Array<ModalButtonDescriptor>;
}

export interface ModalButtonDescriptor {
  text: string;
  title?: string;
  onClick(event: { modalView: ModalView }): any;
  type?: 'PRIMARY_ACTION' | 'SECONDARY_ACTION';
  orderHint?: number;
}

export interface ModalView extends EventEmitter {
  close(): void;
  setTitle(s: string): void;
}

export interface DrawerView extends EventEmitter {
  close(): void;
  associateComposeView(
    composeView: ComposeView,
    closeWithCompose?: boolean
  ): void;
  disassociateComposeView(): void;
}

export interface DrawerDescriptor {
  el: HTMLElement;
  chrome?: boolean;
  title?: string;
  composeView?: ComposeView;
  closeWithCompose?: boolean;
  matchSidebarContentPanelWidth?: boolean;
}

export interface MoleDescriptor {
  el: HTMLElement;
  title?: string;
  titleEl?: HTMLElement;
  minimizedTitleEl?: HTMLElement;
  className?: string;
  titleButtons?: Array<ButtonDescriptor>;
  chrome?: boolean;
}

export interface ButtonDescriptor {
  title?: string;
  iconUrl?: string;
  iconClass?: string;
  hasDropdown?: boolean;
  onClick(e: MouseEvent): void;
  activateFunction?: (e: Event) => void;
  buttonColor?: string;
  dropdownShowFunction?: (e: Event) => void;
  noArrow?: boolean;
  tooltip?: string;
  type?: string;
}

export interface MoleView extends EventEmitter {
  close(): void;
  getMinimized(): boolean;
  setMinimized(value: boolean): void;
  setTitle(title: string): void;
}

export interface SimpleElementView extends EventEmitter {
  el: HTMLElement;
  destroyed: boolean;
  destroy(): void;
}

export interface ThreadView extends TypedEventEmitter<ThreadViewEvents> {
  addLabel(): SimpleElementView;
  addSidebarContentPanel(
    contentPanelDescriptor: ContentPanelDescriptor
  ): ContentPanelView;
  /**
   * @returns {MessageView[]} of all the loaded MessageView objects currently in the thread. @see MessageView for more information on what "loaded" means. Note that more messages may load into the thread later! If it's important to get future messages, use {@link Conversations#registerMessageViewHandler} instead.
   */
  getMessageViews(): Array<MessageView>;
  /**
   * @returns {MessageView[]} of all the MessageView objects in the thread regardless of their load state. @see MessageView for more information on what "loaded" means.
   */
  getMessageViewsAll(): Array<MessageView>;
  getSubject(): string;
  /**
   * @deprecated
   */
  getThreadID(): string;
  getThreadIDAsync(): Promise<string>;
  addNoticeBar(): SimpleElementView;
}

export interface UNSTABLE_ThreadView extends ThreadView {
  //#region Undocumented methods
  /**
   * @internal
   */
  addCustomMessage: (descriptor: {
    collapsedEl: HTMLElement;
    headerEl: HTMLElement;
    bodyEl: HTMLElement;
    iconUrl: string;
    sortDate: Date;
  }) => CustomMessageView;
  /**
   * @internal
   */
  registerHiddenCustomMessageNoticeProvider: (
    provider: (
      numCustomHidden: number,
      numberNativeHidden: number,
      unmountPromise: Promise<void>
    ) => HTMLElement | null
  ) => void;
  //#endregion
}

export interface CustomMessageView extends EventEmitter {
  destroy(): void;
  expand(): void;
  collapse(): void;
  getElement(): HTMLElement;
  getSortDate(): Date | null;
}

export interface ContentPanelView extends EventEmitter {
  close(): void;
  isActive(): boolean;
  open(): void;
  remove(): void;
}

export interface ContentPanelDescriptor {
  appName?: string;
  el: HTMLElement;
  id: string;
  title: string;
  iconUrl?: string;
  iconClass?: string;
  orderHint?: number;
}

export interface MessageAttachmentIconDescriptor {
  iconUrl?: string;
  iconClass?: string;
  iconHtml?: string | null;
  tooltip: string | HTMLElement;
  onClick: () => void;
}

export type AttachmentIcon = TypedEmitter<{
  tooltipHidden: () => void;
  tooltipShown: () => void;
}>;

export type MessageViewToolbarSectionNames = 'MORE';

export interface MessageViewToolbarButtonDescriptor {
  section: MessageViewToolbarSectionNames;
  title: string;
  iconUrl?: string;
  iconClass?: string;
  onClick: (e: MouseEvent) => void;
  orderHint?: number;
}

export type { MessageViewViewStates } from './platform-implementation-js/namespaces/conversations';

/**
 * Represents a visible message in the UI. There are properties to access data about the message itself as well as change the state of the UI. MessageViews have a view state as well as a loaded state. These 2 properties are orthogonal to each other.

 * A messages' view state can be one of {@link MessageViewViewStates.EXPANDED}, {@link MessageViewViewStates.COLLAPSED} or {@link MessageViewViewStates.HIDDEN}. Gmail visually display messages in a thread in different ways depending on what they are trying to show a user. These values are described in the enum MessageViewViewStates. The load state of a message determines whether all of the data pertaining to a message has been loaded in the UI. In some case, not all the information (such as recipients or the body) may be loaded, typically when the the view state is COLLAPSED or HIDDEN.

 * @note You should not depend on any relationship between the view state
 * and load state. Instead, use the provided {MessageView#getViewState} and {MessageView#isLoaded} methods.
 */
export interface MessageView extends TypedEventEmitter<MessageViewEvent> {
  addAttachmentIcon(
    opts:
      | MessageAttachmentIconDescriptor
      | Kefir.Stream<MessageAttachmentIconDescriptor, never>
  ): AttachmentIcon;
  addToolbarButton(opts?: MessageViewToolbarButtonDescriptor): void;
  getBodyElement(): HTMLElement;
  isElementInQuotedArea(element: HTMLElement): boolean;
  /**
   * Returns whether this message has been loaded yet. If the message has not been loaded, some of the data related methods on this object may return empty results. The message may be loaded once the user clicks on the message stub.
   */
  isLoaded(): boolean;
<<<<<<< HEAD
  /**
   * Get the contact of the sender of this message.

    * @returns {Contact} The contact of the sender of this message.
    * @throws {Error} If the message has not been loaded yet.
    *
    * @note If you're using this method on an array of {MessageView}s returned by {@link ThreadRowView#getMessageViewsAll}, make sure to check {@link MessageView#isLoaded} before calling this method.
   */
=======
  getFileAttachmentCardViews(): AttachmentCardView[];
>>>>>>> cef0c1ad
  getSender(): Contact;
  getRecipients(): Array<Contact>;
  getRecipientsFull(): Promise<Array<Contact>>;
  getLinksInBody(): Array<MessageViewLinkDescriptor>;
  getThreadView(): ThreadView;
  getMessageIDAsync(): Promise<string>;
}

export interface Contact {
  name: string;
  emailAddress: string;
}

export interface MessageViewLinkDescriptor {
  text: string;
  html: string;
  element: HTMLElement;
  href: string;
  isInQuotedArea: boolean;
}

export interface ToolbarButtonDescriptor {
  title: string;
  iconUrl?: string;
  iconClass?: string;
  positions?: Array<'THREAD' | 'ROW' | 'LIST'> | null;
  threadSection?: string;
  listSection?: string;
  onClick(event: ToolbarButtonOnClickEvent): void;
  hasDropdown: boolean;
  hideFor?: (routeView: RouteView) => boolean;
  keyboardShortcutHandle?: KeyboardShortcutHandle;
  orderHint?: number;
}

export interface LegacyToolbarButtonDescriptor {
  title: string;
  iconUrl?: string;
  iconClass?: string;
  section: 'INBOX_STATE' | 'METADATA_STATE' | 'OTHER';
  onClick(event: ToolbarButtonOnClickEvent): void;
  hasDropdown?: boolean;
  hideFor?: (routeView: RouteView) => boolean;
  keyboardShortcutHandle?: KeyboardShortcutHandle;
  orderHint?: number;
}

export interface ToolbarButtonOnClickEvent {
  selectedThreadViews: Array<ThreadView>;
  selectedThreadRowViews: Array<ThreadRowView>;
  dropdown?: DropdownView;
  threadView?: ThreadView;
}

export interface KeyboardShortcutDescriptor {
  chord: string;
  description: string;
}

export interface KeyboardShortcutHandle {
  remove(): void;
}

export interface DropdownView extends EventEmitter {
  close(): void;
  el: HTMLElement;
  destroyed: boolean;
  reposition(): void;
}

export {
  ComposeViewEvent,
  LinkPopOver,
  LinkPopOverSection,
} from './platform-implementation-js/views/compose-view';

export interface ComposeView extends TypedEmitter<ComposeViewEvent> {
  destroyed: boolean;
  addButton(
    buttonOptions:
      | ComposeButtonDescriptor
      | Kefir.Observable<ComposeButtonDescriptor, any>
  ): void;
  addComposeNotice(): ComposeNoticeView;
  addRecipientRow(
    RecipientRowOptions:
      | RecipientRowOptions
      | Kefir.Observable<RecipientRowOptions, any>
  ): { destroy(): void };
  addStatusBar(statusBarDescriptor: StatusBarDescriptor): StatusBarView;
  close(): void;
  ensureAppButtonToolbarsAreClosed(): void;
  ensureFormattingToolbarIsHidden(): void;
  forceRecipientRowsOpen(): () => void;
  getBccRecipients(): Array<Contact>;
  getBodyElement(): HTMLElement;
  getCcRecipients(): Array<Contact>;
  getCurrentDraftID(): Promise<string | null | undefined>;
  getElement(): HTMLElement;
  getDraftID(): Promise<string | null | undefined>;
  getSubject(): string;
  getSubjectInput(): HTMLInputElement | null;
  getThreadID(): string;
  getToRecipients(): Array<Contact>;
  getHTMLContent(): string;
  getTextContent(): string;
  hideDiscardButton(): () => void;
  hideNativeRecipientRows(): () => void;
  isMinimized(): boolean;
  setMinimized(minimized: boolean): void;
  isFullscreen(): boolean;
  insertHTMLIntoBodyAtCursor(html: string): HTMLElement | null | undefined;
  isForward(): boolean;
  isInlineReplyForm(): boolean;
  isReply(): boolean;
  overrideEditSubject(): void;
  registerRequestModifier(
    cb: (composeParams: { isPlainText?: boolean; body: string }) => void
  ): void;
  replaceSendButton({ el }: { el: HTMLElement }): () => void;
  setBccRecipients(emails: string[]): void;
  setBodyHTML(html: string): void;
  setBodyText(to: string): void;
  setCcRecipients(emails: string[]): void;
  setFullscreen(isFullscreen: boolean): void;
  setSubject(subject: string): void;
  setTitleBarColor(color: string): () => void;
  setTitleBarText(to: string): () => void;
  setToRecipients(recipients: string[]): void;
  send(options?: SendOptions): void;
  getFromContact(): Contact;
  getFromContactChoices(): Contact[];
}

export interface SendOptions {
  sendAndArchive?: boolean;
}

export type ComposeViewDestroyEvent = Parameters<
  ComposeViewEvent['destroy']
>[0];

export interface ComposeButtonDescriptor {
  title: string;
  iconUrl?: string;
  iconClass?: string;
  onClick(event: ComposeViewButtonOnClickEvent): void;
  hasDropdown?: boolean;
  type?: 'SEND_ACTION' | 'MODIFIER';
  orderHint?: number;
  enabled?: boolean;
  noOverflow?: boolean;
  tooltip?: string | null;
}

export interface ComposeViewButtonOnClickEvent {
  composeView: ComposeView;
  dropdown: DropdownView;
}

export interface RecipientRowOptions {
  el?: HTMLElement;
  labelClass?: string;
  labelText?: string;
  labelTextClass?: string;
}

export interface AutocompleteSearchResult {
  name?: null | string;
  nameHTML?: null | string;
  description?: null | string;
  descriptionHTML?: null | string;
  routeName?: null | string;
  routeParams?: null | { [ix: string]: string | number };
  externalURL?: null | string;
  searchTerm?: null | string;
  iconUrl?: null | string;
  iconClass?: null | string;
  iconHTML?: null | string;
  onClick?: null | (() => void);
}

export interface StatusBarDescriptor {
  addAboveNativeStatusBar?: boolean;
  height?: number;
  orderHint?: number;
}

export interface StatusBarView extends SimpleElementView {
  setHeight(newHeight: number): any;
}

export type ComposeNoticeView = SimpleElementView;

export interface MessageButtonDescriptor {
  onClick(): void;
  title: string;
}

export interface MessageDescriptor {
  buttons?: Array<MessageButtonDescriptor>;
  className?: string;
  el?: string;
  hideOnViewChanged?: boolean;
  html?: string;
  messageKey?: Record<string, any> | string;
  persistent?: boolean;
  priority?: number;
  text?: string;
  time?: number;
}

export interface LoadingMessageDescriptor {
  className?: string;
  el?: string;
  hideOnViewChanged?: boolean;
  html?: string;
  messageKey?: Record<string, any>;
  persistent?: boolean;
  priority?: number;
  text?: string;
}

export interface SavingMessageDescriptor {
  className?: string;
  confirmationText?: string;
  confirmationTime?: number;
  el?: string;
  hideOnViewChanged?: boolean;
  html?: string;
  messageKey?: Record<string, any> | string;
  persistent?: boolean;
  priority?: number;
  showConfirmation?: boolean;
  text?: string;
  time?: number;
}

export interface SearchQueryRewriter {
  term: string;
  termReplacer(): string | Promise<string>;
}<|MERGE_RESOLUTION|>--- conflicted
+++ resolved
@@ -545,7 +545,7 @@
    * Returns whether this message has been loaded yet. If the message has not been loaded, some of the data related methods on this object may return empty results. The message may be loaded once the user clicks on the message stub.
    */
   isLoaded(): boolean;
-<<<<<<< HEAD
+  getFileAttachmentCardViews(): AttachmentCardView[];
   /**
    * Get the contact of the sender of this message.
 
@@ -554,9 +554,6 @@
     *
     * @note If you're using this method on an array of {MessageView}s returned by {@link ThreadRowView#getMessageViewsAll}, make sure to check {@link MessageView#isLoaded} before calling this method.
    */
-=======
-  getFileAttachmentCardViews(): AttachmentCardView[];
->>>>>>> cef0c1ad
   getSender(): Contact;
   getRecipients(): Array<Contact>;
   getRecipientsFull(): Promise<Array<Contact>>;
