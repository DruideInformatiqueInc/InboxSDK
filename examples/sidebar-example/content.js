--- conflicted
+++ resolved
@@ -5,25 +5,17 @@
 		var el = document.createElement("div");
 		el.innerHTML = 'Hello world!';
 
-<<<<<<< HEAD
-	var cp =  threadView.addSidebarContentPanel({
-		title: 'Monkey',
-		iconUrl: chrome.runtime.getURL('monkey-face.jpg'),
-		el: el,
-		orderHint: 2
-	});
-=======
-		threadView.addSidebarContentPanel({
+
+		var cp =  threadView.addSidebarContentPanel({
 			title: 'Monkey',
 			iconUrl: chrome.runtime.getURL('monkey-face.jpg'),
 			el: el,
 			orderHint: 2
 		});
->>>>>>> 26de8188
 
-	cp.on('activate', function(){
-		cp.remove();
-	});
+		cp.on('activate', function(){
+			cp.remove();
+		});
 
 
 		var monkeyImages = [chrome.runtime.getURL('monkey.png'), chrome.runtime.getURL('monkey-face.jpg')];
@@ -51,15 +43,10 @@
 			stream.push(options);
 		});
 
-		contentPanel.on('unload', function(){
-			console.log('unload');
+		contentPanel.on('destroy', function(){
+			console.log('destroy');
 		});
 
-<<<<<<< HEAD
-	contentPanel.on('destroy', function(){
-		console.log('destroy');
-=======
->>>>>>> 26de8188
 	});
 
 });